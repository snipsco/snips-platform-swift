--- conflicted
+++ resolved
@@ -64,11 +64,7 @@
             sessionEndedExpectation.fulfill()
         }
         playAudio(forResource: hotwordAudioFile, withExtension: "m4a")
-<<<<<<< HEAD
-        wait(for: [hotwordDetectedExpectation, sessionEndedExpectation], timeout: 10)
-=======
         wait(for: [hotwordDetectedExpectation, sessionEndedExpectation], timeout: 20)
->>>>>>> a459a4b3
     }
     
     func test_intent() {
@@ -334,16 +330,8 @@
         }
         
         let testInjectionBlock = { [weak self] in
-<<<<<<< HEAD
-//            try! self?.snips?.startSession()
-            self?.playAudio(forResource: self?.hotwordAudioFile, withExtension: "m4a")
-            DispatchQueue.main.asyncAfter(deadline: .now() + 1) {
-                self?.playAudio(forResource: self?.wonderlandAudioFile, withExtension: "m4a")
-            }
-=======
             try! self?.snips?.startSession()
             self?.playAudio(forResource: self?.wonderlandAudioFile, withExtension: "m4a")
->>>>>>> a459a4b3
         }
         
         let deleteInjectionDataBlock = { [weak self] in
@@ -431,15 +419,6 @@
     }
     
     func playAudio(forResource: String?, withExtension: String?, completionHandler: (() -> ())? = nil) {
-<<<<<<< HEAD
-        let audioURL = Bundle(for: type(of: self)).url(forResource: forResource, withExtension: withExtension)!
-        guard let forResource = forResource, let audioFile = try? AVAudioFile(forReading: audioURL) else {
-//            throw NSError(domain: "Empty resource", code: 101, userInfo: nil)
-            return
-        }
-//        let audioURL = Bundle(for: type(of: self)).url(forResource: forResource, withExtension: withExtension)!
-//        let audioFile = try? AVAudioFile(forReading: audioURL)
-=======
         guard let forResource = forResource else {
             XCTFail("Couldn't load sound resource")
             return
@@ -449,7 +428,6 @@
             XCTFail("Couldn't load sound file at \(audioURL)" )
             return
         }
->>>>>>> a459a4b3
         let audioFileBuffer = AVAudioPCMBuffer(pcmFormat: audioFile.processingFormat, frameCapacity: UInt32(audioFile.length))!
         let audioFilePlayer = AVAudioPlayerNode()
         audioEngine.attach(audioFilePlayer)
